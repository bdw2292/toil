--- conflicted
+++ resolved
@@ -11,14 +11,9 @@
 from bd2k.util.files import mkdir_p
 from toil.job import Job
 from toil.leader import FailedJobsException
-<<<<<<< HEAD
-from toil.lib.docker import dockerCall, dockerCheckOutput, _containerIsRunning, _dockerKill, STOP, FORGO, RM
-from toil.test import ToilTest, needs_appliance, slow
-=======
 from toil.test import ToilTest, slow
 from toil.lib import FORGO, STOP, RM
 from toil.lib.docker import apiDockerCall, containerIsRunning, dockerKill
->>>>>>> 59401420
 
 _logger = logging.getLogger(__name__)
 
