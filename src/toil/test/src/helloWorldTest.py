# Copyright (C) 2015 UCSC Computational Genomics Lab
#
# Licensed under the Apache License, Version 2.0 (the "License");
# you may not use this file except in compliance with the License.
# You may obtain a copy of the License at
#
#     http://www.apache.org/licenses/LICENSE-2.0
#
# Unless required by applicable law or agreed to in writing, software
# distributed under the License is distributed on an "AS IS" BASIS,
# WITHOUT WARRANTIES OR CONDITIONS OF ANY KIND, either express or implied.
# See the License for the specific language governing permissions and
# limitations under the License.

from __future__ import absolute_import
from toil.job import Job
from toil.test import ToilTest


class HelloWorldTest(ToilTest):
    def testHelloWorld(self):
        options = Job.Runner.getDefaultOptions(self._getTestJobStorePath())
        options.logLevel = "INFO"
        Job.Runner.startToil(HelloWorld(), options)


class HelloWorld(Job):
    def __init__(self):
        Job.__init__(self,  memory=100000, cores=2, disk="3G")
<<<<<<< HEAD
=======

>>>>>>> cd7d1ef7
    def run(self, fileStore):
        fileID = self.addChildJobFn(childFn, cores=1, memory="1M", disk="3G").rv()
        self.addFollowOn(FollowOn(fileID))


def childFn(job):
    with job.fileStore.writeGlobalFileStream() as (fH, fileID):
        fH.write("Hello, World!")
        return fileID
    

class FollowOn(Job):
    def __init__(self,fileId):
        Job.__init__(self)
        self.fileId=fileId

    def run(self, fileStore):
        tempDir = fileStore.getLocalTempDir()
        tempFilePath = "/".join([tempDir,"LocalCopy"])
        with fileStore.readGlobalFileStream(self.fileId) as globalFile:
            with open(tempFilePath, "w") as localFile:
                localFile.write(globalFile.read())<|MERGE_RESOLUTION|>--- conflicted
+++ resolved
@@ -16,31 +16,24 @@
 from toil.job import Job
 from toil.test import ToilTest
 
-
 class HelloWorldTest(ToilTest):
     def testHelloWorld(self):
         options = Job.Runner.getDefaultOptions(self._getTestJobStorePath())
         options.logLevel = "INFO"
         Job.Runner.startToil(HelloWorld(), options)
 
-
 class HelloWorld(Job):
     def __init__(self):
         Job.__init__(self,  memory=100000, cores=2, disk="3G")
-<<<<<<< HEAD
-=======
 
->>>>>>> cd7d1ef7
     def run(self, fileStore):
         fileID = self.addChildJobFn(childFn, cores=1, memory="1M", disk="3G").rv()
         self.addFollowOn(FollowOn(fileID))
-
 
 def childFn(job):
     with job.fileStore.writeGlobalFileStream() as (fH, fileID):
         fH.write("Hello, World!")
         return fileID
-    
 
 class FollowOn(Job):
     def __init__(self,fileId):
