#!/usr/bin/env python
"""Tests the scriptTree toil-script compiler.
"""

import unittest
import os
import random
from uuid import uuid4
import logging
import shutil
import tempfile
from toil.job import Job, JobException
from toil.lib.bioio import getLogLevelString
from toil.batchSystems.mesos.test import MesosTestSupport
from toil.test.sort.lib import merge, sort, copySubRangeOfFile, getMidPoint
from toil.test.sort.sort import setup
from toil.test import ToilTest
from toil.jobStores.abstractJobStore import JobStoreCreationException

log = logging.getLogger(__name__)

class SortTest(ToilTest, MesosTestSupport):
    
    def setUp(self):
        super( SortTest, self).setUp()
        self.toilDir = os.path.join(os.getcwd(), "testToil") #A directory for the jobtree to be created in
        self.tempDir = tempfile.mkdtemp(prefix="tempDir", dir=os.getcwd())
        self.testNo = 5
        
    def tearDown(self):
        super( SortTest, self).tearDown( )
        if os.path.exists(self.toilDir):
            shutil.rmtree(self.toilDir)
        if os.path.exists(self.tempDir):
            shutil.rmtree(self.tempDir)
    
    def toilSortTest(self, testNo=1, batchSystem="singleMachine", jobStore='file',
                lines=10000, maxLineLength=10, N=10000):
        """
        Tests toil by sorting a file in parallel.
        """
        for test in xrange(testNo):
            options = Job.Runner.getDefaultOptions()
            
            #toil
            if jobStore == 'file':
                options.toil = self.toilDir
            else:
                options.toil = jobStore

            # Specify options
            options.logLevel = getLogLevelString()
            options.retryCount = 2

            options.batchSystem = batchSystem

            #Make the file to sort
            tempSortFile = os.path.join(self.tempDir, "fileToSort.txt")
            makeFileToSort(tempSortFile, lines=lines, maxLineLength=maxLineLength)
            
            # First make our own sorted version
            with open(tempSortFile, 'r') as fileHandle:
                l = fileHandle.readlines()
                l.sort()
            
            # Make the first job
            firstJob = Job.wrapJobFn(setup, tempSortFile, N, memory=5000, )
            
            #Check we get an exception if we try to restart a workflow that doesn't exist
            options.restart = True
            try:
                Job.Runner.startToil(firstJob, options)
                self.assertTrue(0)
            except JobStoreCreationException:
                options.restart = False
            
            #Now actually run the workflow
            i = Job.Runner.startToil(firstJob, options)
            
            #Check we get an exception if we try to run without restart on an existing
            #toil workflow
            try:
                Job.Runner.startToil(firstJob, options)
                self.assertTrue(0)
            except JobStoreCreationException:
                options.restart = True
            
            #This loop tests the restart behavior 
            while i != 0:
                options.useExistingOptions = random.random() > 0.5
                i = Job.Runner.startToil(firstJob, options)
                
            #Now check that if you try to restart from here it will raise an exception 
            #indicating that there are no jobs remaining in the workflow.
            try:
                Job.Runner.startToil(firstJob, options)
                self.assertTrue(0)
            except JobException:
                pass

            # Now check the file is properly sorted..
            # Now get the sorted file
            with open(tempSortFile, 'r') as fileHandle:
                l2 = fileHandle.readlines()
                checkEqual(l, l2)

    def testToilSortOnAWS(self):
        """Tests scriptTree/toil by sorting a file in parallel.
        """
        self.toilSortTest(jobStore="aws:us-west-2:sort-test-%s" % uuid4(),
                      lines=100, N=100)

    def testScriptTree_SortSimpleOnAWSWithMesos(self):
        self._startMesos()
        try:
            self.toilSortTest(testNo=1,
                                     batchSystem="mesos",
                                     jobStore="aws:us-west-2:sort-test-%s" % uuid4(),
                                     lines=100,
                                     N=100)
        finally:
            self._stopMesos()

    def testToilSort(self):
        """Tests scriptTree/toil by sorting a file in parallel.
        """
        self.toilSortTest()

    # The following functions test the functions in the test!
    
    def testSort(self):
        for test in xrange(self.testNo):
            tempFile1 = os.path.join(self.tempDir, "fileToSort.txt")
            makeFileToSort(tempFile1)
            lines1 = loadFile(tempFile1)
            lines1.sort()
            sort(tempFile1)
            with open(tempFile1, 'r') as f:
                lines2 = f.readlines()
            checkEqual(lines1, lines2)

    def testMerge(self):
        for test in xrange(self.testNo):
            tempFile1 = os.path.join(self.tempDir, "fileToSort1.txt")
            tempFile2 = os.path.join(self.tempDir, "fileToSort2.txt")
            tempFile3 = os.path.join(self.tempDir, "mergedFile.txt")
            makeFileToSort(tempFile1)
            makeFileToSort(tempFile2)
            sort(tempFile1)
            sort(tempFile2)
            with open(tempFile3, 'w') as fileHandle:
                with open(tempFile1) as tempFileHandle1:
                    with open(tempFile2) as tempFileHandle2:
                        merge(tempFileHandle1, tempFileHandle2, fileHandle)
            lines1 = loadFile(tempFile1) + loadFile(tempFile2)
            lines1.sort()
            with open(tempFile3, 'r') as f:
                lines2 = f.readlines()
            checkEqual(lines1, lines2)

    def testCopySubRangeOfFile(self):
        for test in xrange(self.testNo):
            tempFile = os.path.join(self.tempDir, "fileToSort1.txt")
            outputFile = os.path.join(self.tempDir, "outputFileToSort1.txt")
            makeFileToSort(tempFile)
            fileSize = os.path.getsize(tempFile)
            assert fileSize > 0
            fileStart = random.choice(xrange(0, fileSize))
            fileEnd = random.choice(xrange(fileStart, fileSize))
            fileHandle = open(outputFile, 'w')
            copySubRangeOfFile(tempFile, fileStart, fileEnd, fileHandle)
            fileHandle.close()
            l = open(outputFile, 'r').read()
            l2 = open(tempFile, 'r').read()[fileStart:fileEnd]
            checkEqual(l, l2)

    def testGetMidPoint(self):
        for test in xrange(self.testNo):
            tempFile = os.path.join(self.tempDir, "fileToSort.txt")
            makeFileToSort(tempFile)
            l = open(tempFile, 'r').read()
            fileSize = os.path.getsize(tempFile)
            midPoint = getMidPoint(tempFile, 0, fileSize)
            print "the mid point is %i of a file of %i bytes" % (midPoint, fileSize)
            assert midPoint < fileSize
            assert l[midPoint] == '\n'
            assert midPoint >= 0

###########################################
#Functions to generate file store and check result is okay
###########################################  
          
def checkEqual(i, j):
    if i != j:
        print "lengths", len(i), len(j)
        print "true", i
        print "false", j
    assert i == j

def loadFile(file):
    with open(file, 'r') as fileHandle:
        return fileHandle.readlines()

def getRandomLine(maxLineLength):
    return "".join([random.choice(['a', 'c', 't', 'g', "A", "C", "G", "T", "N", "X", "Y", "Z"]) for i in
                    xrange(maxLineLength)]) + "\n"

def makeFileToSort(fileName, lines=10, maxLineLength=10):
    with open(fileName, 'w') as fileHandle:
        for line in xrange(lines):
            fileHandle.write(getRandomLine(maxLineLength))

<<<<<<< HEAD
=======
###########################################
#Job functions
###########################################           
    
success_ratio = 0.5

def setup(job, inputFile, N):
    """Sets up the sort.
    """
    tempOutputFileStoreID = job.fileStore.getEmptyFileStoreID()
    job.addChildJobFn(down, inputFile, 0, os.path.getsize(inputFile), N, tempOutputFileStoreID)
    job.addFollowOnJobFn(cleanup, tempOutputFileStoreID, inputFile)

def down(job, inputFile, fileStart, fileEnd, N, outputFileStoreID):
    """Input is a file and a range into that file to sort and an output location in which
    to write the sorted file.
    If the range is larger than a threshold N the range is divided recursively and
    a follow on job is then created which merges back the results else
    the file is sorted and placed in the output.
    """
    if random.random() > success_ratio:
        raise RuntimeError() #This error is a test error, it does not mean the tests have failed.
    length = fileEnd - fileStart
    assert length >= 0
    if length > N:
        job.fileStore.logToMaster( "Splitting range (%i..%i) of file: %s"
                                      % (fileStart, fileEnd, inputFile) )
        midPoint = getMidPoint(inputFile, fileStart, fileEnd)
        assert midPoint >= fileStart
        assert midPoint+1 < fileEnd
        #We will subdivide the file
        tempFileStoreID1 = job.fileStore.getEmptyFileStoreID()
        tempFileStoreID2 = job.fileStore.getEmptyFileStoreID()
        #The use of rv here is for testing purposes
        #The rv(0) of the first child job is tempFileStoreID1,
        #similarly rv(0) of the second child is tempFileStoreID2
        job.addFollowOnJobFn(up,
                                   job.addChildJobFn(down, inputFile, fileStart,
                                                           midPoint+1, N, tempFileStoreID1).rv(0),
                                   job.addChildJobFn(down, inputFile, midPoint+1,
                                                           fileEnd, N, tempFileStoreID2).rv(0), #Add one to avoid the newline
                                   outputFileStoreID)                
    else:
        #We can sort this bit of the file
        job.fileStore.logToMaster( "Sorting range (%i..%i) of file: %s"
                                      % (fileStart, fileEnd, inputFile) )
        with job.fileStore.updateGlobalFileStream(outputFileStoreID) as fileHandle:
            copySubRangeOfFile(inputFile, fileStart, fileEnd, fileHandle)
        #Make a local copy and sort the file
        tempOutputFile = job.fileStore.readGlobalFile(outputFileStoreID)
        sort(tempOutputFile)
        job.fileStore.updateGlobalFile(outputFileStoreID, tempOutputFile)
    return outputFileStoreID

def up(job, inputFileID1, inputFileID2, outputFileStoreID):
    """Merges the two files and places them in the output.
    """
    if random.random() > success_ratio:
        raise RuntimeError() #This error is a test error, it does not mean the tests have failed.
    with job.fileStore.updateGlobalFileStream(outputFileStoreID) as fileHandle:
        with job.fileStore.readGlobalFileStream( inputFileID1 ) as inputFileHandle1:
            with job.fileStore.readGlobalFileStream( inputFileID2 ) as inputFileHandle2:
                merge(inputFileHandle1, inputFileHandle2, fileHandle)
    job.fileStore.logToMaster( "Merging %s and %s to %s"
                                  % (inputFileID1, inputFileID2, outputFileStoreID) )

def cleanup(job, tempOutputFileStoreID, outputFile):
    """Copies back the temporary file to input once we've successfully sorted the temporary file.
    """
    if random.random() > success_ratio:
        raise RuntimeError() #This is a test error and not a failure of the tests
    job.fileStore.readGlobalFile(tempOutputFileStoreID, outputFile)
    #sort(outputFile)

>>>>>>> 9782ef43
if __name__ == '__main__':
    unittest.main()<|MERGE_RESOLUTION|>--- conflicted
+++ resolved
@@ -210,8 +210,6 @@
         for line in xrange(lines):
             fileHandle.write(getRandomLine(maxLineLength))
 
-<<<<<<< HEAD
-=======
 ###########################################
 #Job functions
 ###########################################           
@@ -286,6 +284,5 @@
     job.fileStore.readGlobalFile(tempOutputFileStoreID, outputFile)
     #sort(outputFile)
 
->>>>>>> 9782ef43
 if __name__ == '__main__':
     unittest.main()