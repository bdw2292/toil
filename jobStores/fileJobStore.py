--- conflicted
+++ resolved
@@ -1,18 +1,14 @@
 import marshal as pickler
 #import cPickle as pickler
 #import pickle as pickler
-#import json as pickler
+#import json as pickler    
 import socket
 import random
 import shutil
 import os
 import re
-<<<<<<< HEAD
-from sonLib.bioio import logger, makeSubDir, getTempFile, system
-=======
 import time
 from sonLib.bioio import logger, makeSubDir, getTempFile, system, absSymPath
->>>>>>> a3d65fc8
 from jobTree.jobStores.abstractJobStore import AbstractJobStore, JobTreeState
 from jobTree.src.job import Job
 
@@ -22,18 +18,11 @@
     """
 
     def __init__(self, jobStoreString, create=False, config=None):
-<<<<<<< HEAD
-        super( FileJobStore, self ).__init__( jobStoreString, create, config )
-        if create and not os.path.exists(self._getJobFileDirName()):
-            os.mkdir(self._getJobFileDirName())
-        # FIXME: should we assert create=False and os.path.exists(self._getJobFileDirName()???
-=======
         jobStoreString = absSymPath(jobStoreString)
         logger.info("Jobstore directory is: %s" % jobStoreString)
         if not os.path.exists(jobStoreString):
             os.mkdir(jobStoreString)
         AbstractJobStore.__init__(self, jobStoreString=jobStoreString, create=create, config=config)
->>>>>>> a3d65fc8
         self._setupStatsDirs(create=create)
     
     def createFirstJob(self, command, memory, cpu):
@@ -50,10 +39,10 @@
         # by the batch system.
         updatingFilePresent = self._processAnyUpdatingFile(jobFile)
         newFilePresent = self._processAnyNewFile(jobFile)
-        # Now load the job
+        #Now load the job
         with open(jobFile, 'r') as fileHandle:
             job = Job.convertJsonJobToJob(pickler.load(fileHandle))
-        # Deal with failure by lowering the retry limit
+        #Deal with failure by lowering the retry limit
         if updatingFilePresent or newFilePresent:
             job.setupJobAfterFailure(self.config)
         return job   
